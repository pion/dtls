// SPDX-FileCopyrightText: 2023 The Pion community <https://pion.ly>
// SPDX-License-Identifier: MIT

package dtls

import (
	"crypto/dsa" //nolint:staticcheck
	"crypto/rand"
	"crypto/rsa"
	"crypto/tls"
	"errors"
	"net"
	"testing"

	"github.com/pion/dtls/v2/pkg/crypto/selfsign"
)

func TestValidateConfig(t *testing.T) {
	cert, err := selfsign.GenerateSelfSigned()
	if err != nil {
		t.Fatalf("TestValidateConfig: Config validation error(%v), self signed certificate not generated", err)
		return
	}
	dsaPrivateKey := &dsa.PrivateKey{}
	err = dsa.GenerateParameters(&dsaPrivateKey.Parameters, rand.Reader, dsa.L1024N160)
	if err != nil {
		t.Fatalf("TestValidateConfig: Config validation error(%v), DSA parameters not generated", err)
		return
	}
	err = dsa.GenerateKey(dsaPrivateKey, rand.Reader)
	if err != nil {
		t.Fatalf("TestValidateConfig: Config validation error(%v), DSA private key not generated", err)
		return
	}
	rsaPrivateKey, err := rsa.GenerateKey(rand.Reader, 2048)
	if err != nil {
		t.Fatalf("TestValidateConfig: Config validation error(%v), RSA private key not generated", err)
		return
	}
	cases := map[string]struct {
		config     *Config
		wantAnyErr bool
		expErr     error
	}{
		"Empty config": {
			expErr: errNoConfigProvided,
		},
		"PSK and Certificate, valid cipher suites": {
			config: &Config{
				CipherSuites: []CipherSuiteID{TLS_PSK_WITH_AES_128_CCM_8, TLS_ECDHE_ECDSA_WITH_AES_128_GCM_SHA256},
<<<<<<< HEAD
				PSK: func(hint []byte, addr net.Addr) ([]byte, error) {
=======
				PSK: func([]byte) ([]byte, error) {
>>>>>>> 2c36d633
					return nil, nil
				},
				Certificates: []tls.Certificate{cert},
			},
		},
		"PSK and Certificate, no PSK cipher suite": {
			config: &Config{
				CipherSuites: []CipherSuiteID{TLS_ECDHE_ECDSA_WITH_AES_128_GCM_SHA256},
<<<<<<< HEAD
				PSK: func(hint []byte, addr net.Addr) ([]byte, error) {
=======
				PSK: func([]byte) ([]byte, error) {
>>>>>>> 2c36d633
					return nil, nil
				},
				Certificates: []tls.Certificate{cert},
			},
			expErr: errNoAvailablePSKCipherSuite,
		},
		"PSK and Certificate, no non-PSK cipher suite": {
			config: &Config{
				CipherSuites: []CipherSuiteID{TLS_PSK_WITH_AES_128_CCM_8},
<<<<<<< HEAD
				PSK: func(hint []byte, addr net.Addr) ([]byte, error) {
=======
				PSK: func([]byte) ([]byte, error) {
>>>>>>> 2c36d633
					return nil, nil
				},
				Certificates: []tls.Certificate{cert},
			},
			expErr: errNoAvailableCertificateCipherSuite,
		},
		"PSK identity hint with not PSK": {
			config: &Config{
				CipherSuites:    []CipherSuiteID{TLS_ECDHE_ECDSA_WITH_AES_128_GCM_SHA256},
				PSK:             nil,
				PSKIdentityHint: []byte{},
			},
			expErr: errIdentityNoPSK,
		},
		"Invalid private key": {
			config: &Config{
				CipherSuites: []CipherSuiteID{TLS_ECDHE_ECDSA_WITH_AES_128_GCM_SHA256},
				Certificates: []tls.Certificate{{Certificate: cert.Certificate, PrivateKey: dsaPrivateKey}},
			},
			expErr: errInvalidPrivateKey,
		},
		"PrivateKey without Certificate": {
			config: &Config{
				CipherSuites: []CipherSuiteID{TLS_ECDHE_ECDSA_WITH_AES_128_GCM_SHA256},
				Certificates: []tls.Certificate{{PrivateKey: cert.PrivateKey}},
			},
			expErr: errInvalidCertificate,
		},
		"Invalid cipher suites": {
			config:     &Config{CipherSuites: []CipherSuiteID{0x0000}},
			wantAnyErr: true,
		},
		"Valid config": {
			config: &Config{
				CipherSuites: []CipherSuiteID{TLS_ECDHE_ECDSA_WITH_AES_128_GCM_SHA256},
				Certificates: []tls.Certificate{cert, {Certificate: cert.Certificate, PrivateKey: rsaPrivateKey}},
			},
		},
		"Valid config with get certificate": {
			config: &Config{
				CipherSuites: []CipherSuiteID{TLS_ECDHE_ECDSA_WITH_AES_128_GCM_SHA256},
				GetCertificate: func(*ClientHelloInfo) (*tls.Certificate, error) {
					return &tls.Certificate{Certificate: cert.Certificate, PrivateKey: rsaPrivateKey}, nil
				},
			},
		},
		"Valid config with get client certificate": {
			config: &Config{
				CipherSuites: []CipherSuiteID{TLS_ECDHE_ECDSA_WITH_AES_128_GCM_SHA256},
				GetClientCertificate: func(*CertificateRequestInfo) (*tls.Certificate, error) {
					return &tls.Certificate{Certificate: cert.Certificate, PrivateKey: rsaPrivateKey}, nil
				},
			},
		},
	}

	for name, testCase := range cases {
		testCase := testCase
		t.Run(name, func(t *testing.T) {
			err := validateConfig(testCase.config)
			if testCase.expErr != nil || testCase.wantAnyErr {
				if testCase.expErr != nil && !errors.Is(err, testCase.expErr) {
					t.Fatalf("TestValidateConfig: Config validation error exp(%v) failed(%v)", testCase.expErr, err)
				}
				if err == nil {
					t.Fatalf("TestValidateConfig: Config validation expected an error")
				}
			}
		})
	}
}<|MERGE_RESOLUTION|>--- conflicted
+++ resolved
@@ -48,11 +48,7 @@
 		"PSK and Certificate, valid cipher suites": {
 			config: &Config{
 				CipherSuites: []CipherSuiteID{TLS_PSK_WITH_AES_128_CCM_8, TLS_ECDHE_ECDSA_WITH_AES_128_GCM_SHA256},
-<<<<<<< HEAD
 				PSK: func(hint []byte, addr net.Addr) ([]byte, error) {
-=======
-				PSK: func([]byte) ([]byte, error) {
->>>>>>> 2c36d633
 					return nil, nil
 				},
 				Certificates: []tls.Certificate{cert},
@@ -61,11 +57,7 @@
 		"PSK and Certificate, no PSK cipher suite": {
 			config: &Config{
 				CipherSuites: []CipherSuiteID{TLS_ECDHE_ECDSA_WITH_AES_128_GCM_SHA256},
-<<<<<<< HEAD
 				PSK: func(hint []byte, addr net.Addr) ([]byte, error) {
-=======
-				PSK: func([]byte) ([]byte, error) {
->>>>>>> 2c36d633
 					return nil, nil
 				},
 				Certificates: []tls.Certificate{cert},
@@ -75,11 +67,7 @@
 		"PSK and Certificate, no non-PSK cipher suite": {
 			config: &Config{
 				CipherSuites: []CipherSuiteID{TLS_PSK_WITH_AES_128_CCM_8},
-<<<<<<< HEAD
 				PSK: func(hint []byte, addr net.Addr) ([]byte, error) {
-=======
-				PSK: func([]byte) ([]byte, error) {
->>>>>>> 2c36d633
 					return nil, nil
 				},
 				Certificates: []tls.Certificate{cert},

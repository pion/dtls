// SPDX-FileCopyrightText: 2023 The Pion community <https://pion.ly>
// SPDX-License-Identifier: MIT

package dtls

import (
	"crypto"
	"crypto/ecdsa"
	"crypto/ed25519"
	"crypto/rand"
	"crypto/rsa"
	"crypto/x509"
	"encoding/asn1"
	"encoding/binary"
	"math/big"
	"time"

	"github.com/pion/dtls/v2/pkg/crypto/elliptic"
	"github.com/pion/dtls/v2/pkg/crypto/hash"
)

type ecdsaSignature struct {
	R, S *big.Int
}

func valueKeyMessage(clientRandom, serverRandom, publicKey []byte, namedCurve elliptic.Curve) []byte {
	serverECDHParams := make([]byte, 4)
	serverECDHParams[0] = 3 // named curve
	binary.BigEndian.PutUint16(serverECDHParams[1:], uint16(namedCurve))
	serverECDHParams[3] = byte(len(publicKey))

	plaintext := []byte{}
	plaintext = append(plaintext, clientRandom...)
	plaintext = append(plaintext, serverRandom...)
	plaintext = append(plaintext, serverECDHParams...)
	plaintext = append(plaintext, publicKey...)

	return plaintext
}

// If the client provided a "signature_algorithms" extension, then all
// certificates provided by the server MUST be signed by a
// hash/signature algorithm pair that appears in that extension
//
// https://tools.ietf.org/html/rfc5246#section-7.4.2
func generateKeySignature(clientRandom, serverRandom, publicKey []byte, namedCurve elliptic.Curve, privateKey crypto.PrivateKey, hashAlgorithm hash.Algorithm) ([]byte, error) {
	msg := valueKeyMessage(clientRandom, serverRandom, publicKey, namedCurve)
	switch p := privateKey.(type) {
	case ed25519.PrivateKey:
		// https://crypto.stackexchange.com/a/55483
		return p.Sign(rand.Reader, msg, crypto.Hash(0))
	case *ecdsa.PrivateKey:
		hashed := hashAlgorithm.Digest(msg)
		return p.Sign(rand.Reader, hashed, hashAlgorithm.CryptoHash())
	case *rsa.PrivateKey:
		hashed := hashAlgorithm.Digest(msg)
		return p.Sign(rand.Reader, hashed, hashAlgorithm.CryptoHash())
	}

	return nil, errKeySignatureGenerateUnimplemented
}

func verifyKeySignature(message, remoteKeySignature []byte, hashAlgorithm hash.Algorithm, rawCertificates [][]byte) error { //nolint:dupl
	if len(rawCertificates) == 0 {
		return errLengthMismatch
	}
	certificate, err := x509.ParseCertificate(rawCertificates[0])
	if err != nil {
		return err
	}

	switch p := certificate.PublicKey.(type) {
	case ed25519.PublicKey:
		if ok := ed25519.Verify(p, message, remoteKeySignature); !ok {
			return errKeySignatureMismatch
		}
		return nil
	case *ecdsa.PublicKey:
		ecdsaSig := &ecdsaSignature{}
		if _, err := asn1.Unmarshal(remoteKeySignature, ecdsaSig); err != nil {
			return err
		}
		if ecdsaSig.R.Sign() <= 0 || ecdsaSig.S.Sign() <= 0 {
			return errInvalidECDSASignature
		}
		hashed := hashAlgorithm.Digest(message)
		if !ecdsa.Verify(p, hashed, ecdsaSig.R, ecdsaSig.S) {
			return errKeySignatureMismatch
		}
		return nil
	case *rsa.PublicKey:
		switch certificate.SignatureAlgorithm {
		case x509.SHA1WithRSA, x509.SHA256WithRSA, x509.SHA384WithRSA, x509.SHA512WithRSA:
			hashed := hashAlgorithm.Digest(message)
			return rsa.VerifyPKCS1v15(p, hashAlgorithm.CryptoHash(), hashed, remoteKeySignature)
		default:
			return errKeySignatureVerifyUnimplemented
		}
	}

	return errKeySignatureVerifyUnimplemented
}

// If the server has sent a CertificateRequest message, the client MUST send the Certificate
// message.  The ClientKeyExchange message is now sent, and the content
// of that message will depend on the public key algorithm selected
// between the ClientHello and the ServerHello.  If the client has sent
// a certificate with signing ability, a digitally-signed
// CertificateVerify message is sent to explicitly verify possession of
// the private key in the certificate.
// https://tools.ietf.org/html/rfc5246#section-7.3
func generateCertificateVerify(handshakeBodies []byte, privateKey crypto.PrivateKey, hashAlgorithm hash.Algorithm) ([]byte, error) {
<<<<<<< HEAD
	if p, ok := privateKey.(ed25519.PrivateKey); ok {
		// https://pkg.go.dev/crypto/ed25519#PrivateKey.Sign
		// Sign signs the given message with priv. Ed25519 performs two passes over
		// messages to be signed and therefore cannot handle pre-hashed messages.
		return p.Sign(rand.Reader, handshakeBodies, crypto.Hash(0))
	}

	h := sha256.New()
	if _, err := h.Write(handshakeBodies); err != nil {
		return nil, err
	}
	hashed := h.Sum(nil)
=======
	hashed := hashAlgorithm.Digest(handshakeBodies)
>>>>>>> 924d2ae3

	switch p := privateKey.(type) {
	case *ecdsa.PrivateKey:
		return p.Sign(rand.Reader, hashed, hashAlgorithm.CryptoHash())
	case *rsa.PrivateKey:
		return p.Sign(rand.Reader, hashed, hashAlgorithm.CryptoHash())
	}

	return nil, errInvalidSignatureAlgorithm
}

func verifyCertificateVerify(handshakeBodies []byte, hashAlgorithm hash.Algorithm, remoteKeySignature []byte, rawCertificates [][]byte) error { //nolint:dupl
	if len(rawCertificates) == 0 {
		return errLengthMismatch
	}
	certificate, err := x509.ParseCertificate(rawCertificates[0])
	if err != nil {
		return err
	}

	switch p := certificate.PublicKey.(type) {
	case ed25519.PublicKey:
		if ok := ed25519.Verify(p, handshakeBodies, remoteKeySignature); !ok {
			return errKeySignatureMismatch
		}
		return nil
	case *ecdsa.PublicKey:
		ecdsaSig := &ecdsaSignature{}
		if _, err := asn1.Unmarshal(remoteKeySignature, ecdsaSig); err != nil {
			return err
		}
		if ecdsaSig.R.Sign() <= 0 || ecdsaSig.S.Sign() <= 0 {
			return errInvalidECDSASignature
		}
		hash := hashAlgorithm.Digest(handshakeBodies)
		if !ecdsa.Verify(p, hash, ecdsaSig.R, ecdsaSig.S) {
			return errKeySignatureMismatch
		}
		return nil
	case *rsa.PublicKey:
		switch certificate.SignatureAlgorithm {
		case x509.SHA1WithRSA, x509.SHA256WithRSA, x509.SHA384WithRSA, x509.SHA512WithRSA:
			hash := hashAlgorithm.Digest(handshakeBodies)
			return rsa.VerifyPKCS1v15(p, hashAlgorithm.CryptoHash(), hash, remoteKeySignature)
		default:
			return errKeySignatureVerifyUnimplemented
		}
	}

	return errKeySignatureVerifyUnimplemented
}

func loadCerts(rawCertificates [][]byte) ([]*x509.Certificate, error) {
	if len(rawCertificates) == 0 {
		return nil, errLengthMismatch
	}

	certs := make([]*x509.Certificate, 0, len(rawCertificates))
	for _, rawCert := range rawCertificates {
		cert, err := x509.ParseCertificate(rawCert)
		if err != nil {
			return nil, err
		}
		certs = append(certs, cert)
	}
	return certs, nil
}

func verifyClientCert(rawCertificates [][]byte, roots *x509.CertPool) (chains [][]*x509.Certificate, err error) {
	certificate, err := loadCerts(rawCertificates)
	if err != nil {
		return nil, err
	}
	intermediateCAPool := x509.NewCertPool()
	for _, cert := range certificate[1:] {
		intermediateCAPool.AddCert(cert)
	}
	opts := x509.VerifyOptions{
		Roots:         roots,
		CurrentTime:   time.Now(),
		Intermediates: intermediateCAPool,
		KeyUsages:     []x509.ExtKeyUsage{x509.ExtKeyUsageClientAuth},
	}
	return certificate[0].Verify(opts)
}

func verifyServerCert(rawCertificates [][]byte, roots *x509.CertPool, serverName string) (chains [][]*x509.Certificate, err error) {
	certificate, err := loadCerts(rawCertificates)
	if err != nil {
		return nil, err
	}
	intermediateCAPool := x509.NewCertPool()
	for _, cert := range certificate[1:] {
		intermediateCAPool.AddCert(cert)
	}
	opts := x509.VerifyOptions{
		Roots:         roots,
		CurrentTime:   time.Now(),
		DNSName:       serverName,
		Intermediates: intermediateCAPool,
	}
	return certificate[0].Verify(opts)
}<|MERGE_RESOLUTION|>--- conflicted
+++ resolved
@@ -110,7 +110,6 @@
 // the private key in the certificate.
 // https://tools.ietf.org/html/rfc5246#section-7.3
 func generateCertificateVerify(handshakeBodies []byte, privateKey crypto.PrivateKey, hashAlgorithm hash.Algorithm) ([]byte, error) {
-<<<<<<< HEAD
 	if p, ok := privateKey.(ed25519.PrivateKey); ok {
 		// https://pkg.go.dev/crypto/ed25519#PrivateKey.Sign
 		// Sign signs the given message with priv. Ed25519 performs two passes over
@@ -118,14 +117,7 @@
 		return p.Sign(rand.Reader, handshakeBodies, crypto.Hash(0))
 	}
 
-	h := sha256.New()
-	if _, err := h.Write(handshakeBodies); err != nil {
-		return nil, err
-	}
-	hashed := h.Sum(nil)
-=======
 	hashed := hashAlgorithm.Digest(handshakeBodies)
->>>>>>> 924d2ae3
 
 	switch p := privateKey.(type) {
 	case *ecdsa.PrivateKey:

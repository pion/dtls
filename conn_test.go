--- conflicted
+++ resolved
@@ -2813,7 +2813,6 @@
 		return Session{}, nil
 	}
 
-<<<<<<< HEAD
 	session := v.(Session)
 	if session.Expiry.IsZero() {
 		return session, nil
@@ -2824,14 +2823,7 @@
 		return Session{}, nil
 	}
 	return session, nil
-=======
-	s, ok := v.(Session)
-	if !ok {
-		return Session{}, nil
-	}
-
-	return s, nil
->>>>>>> 2a699e15
+
 }
 
 func (ms *memSessStore) Del(key []byte) error {

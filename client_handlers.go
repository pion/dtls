package dtls

import (
	"bytes"
	"fmt"
)

func clientHandshakeHandler(c *Conn) error {
	handleSingleHandshake := func(buf []byte) error {
		rawHandshake := &handshake{}
		if err := rawHandshake.Unmarshal(buf); err != nil {
			return err
		}

		switch h := rawHandshake.handshakeMessage.(type) {
		case *handshakeMessageHelloVerifyRequest:
			c.log.Trace("<- HelloVerifyRequest")
			c.cookie = append([]byte{}, h.cookie...)

		case *handshakeMessageServerHello:
			c.log.Trace("<- ServerHello")
			for _, extension := range h.extensions {
				if e, ok := extension.(*extensionUseSRTP); ok {
					profile, ok := findMatchingSRTPProfile(e.protectionProfiles, c.localSRTPProtectionProfiles)
					if !ok {
						return fmt.Errorf("Server responded with SRTP Profile we do not support")
					}
					c.state.srtpProtectionProfile = profile
				}
			}
			if len(c.localSRTPProtectionProfiles) > 0 && c.state.srtpProtectionProfile == 0 {
				return fmt.Errorf("SRTP support was requested but server did not respond with use_srtp extension")
			}

			c.state.cipherSuite = h.cipherSuite
			c.state.remoteRandom = h.random

		case *handshakeMessageCertificate:
<<<<<<< HEAD
			c.log.Trace("<- Certificate")
			c.remoteCertificate = h.certificate
=======
			c.state.remoteCertificate = h.certificate
>>>>>>> e63b39a9

		case *handshakeMessageServerKeyExchange:
			c.log.Trace("<- ServerKeyExchange")
			c.remoteKeypair = &namedCurveKeypair{h.namedCurve, h.publicKey, nil}

			clientRandom, err := c.state.localRandom.Marshal()
			if err != nil {
				return err
			}
			serverRandom, err := c.state.remoteRandom.Marshal()
			if err != nil {
				return err
			}

			c.localKeypair, err = generateKeypair(h.namedCurve)
			if err != nil {
				return err
			}

			preMasterSecret, err := prfPreMasterSecret(c.remoteKeypair.publicKey, c.localKeypair.privateKey, c.localKeypair.curve)
			if err != nil {
				return err
			}

			c.state.masterSecret, err = prfMasterSecret(preMasterSecret, clientRandom, serverRandom, c.state.cipherSuite.hashFunc())
			if err != nil {
				return err
			}

			if err := c.state.cipherSuite.init(c.state.masterSecret, clientRandom, serverRandom /* isClient */, true); err != nil {
				return err
			}

			expectedHash := valueKeySignature(clientRandom, serverRandom, h.publicKey, h.namedCurve, h.hashAlgorithm)
			if err := verifyKeySignature(expectedHash, h.signature, h.hashAlgorithm, c.state.remoteCertificate); err != nil {
				return err
			}

		case *handshakeMessageCertificateRequest:
			c.log.Trace("<- CertificateRequest")
			c.remoteRequestedCertificate = true
		case *handshakeMessageServerHelloDone:
			c.log.Trace("<- ServerHelloDone")
		case *handshakeMessageFinished:
			c.log.Trace("<- Finished")
			plainText := c.handshakeCache.pullAndMerge(
				handshakeCachePullRule{handshakeTypeClientHello, true},
				handshakeCachePullRule{handshakeTypeServerHello, false},
				handshakeCachePullRule{handshakeTypeCertificate, false},
				handshakeCachePullRule{handshakeTypeServerKeyExchange, false},
				handshakeCachePullRule{handshakeTypeCertificateRequest, false},
				handshakeCachePullRule{handshakeTypeServerHelloDone, false},
				handshakeCachePullRule{handshakeTypeCertificate, true},
				handshakeCachePullRule{handshakeTypeClientKeyExchange, true},
				handshakeCachePullRule{handshakeTypeCertificateVerify, true},
				handshakeCachePullRule{handshakeTypeFinished, true},
			)

			expectedVerifyData, err := prfVerifyDataServer(c.state.masterSecret, plainText, c.state.cipherSuite.hashFunc())
			if err != nil {
				return err
			}
			if !bytes.Equal(expectedVerifyData, h.verifyData) {
				return errVerifyDataMismatch
			}
		default:
			return fmt.Errorf("unhandled handshake %d", h.handshakeType())
		}

		return nil
	}

	switch c.currFlight.get() {
	case flight1:
		// HelloVerifyRequest can be skipped by the server, so allow ServerHello during flight1 also
		expectedMessages := c.handshakeCache.pull(
			handshakeCachePullRule{handshakeTypeHelloVerifyRequest, false},
			handshakeCachePullRule{handshakeTypeServerHello, false},
		)

		switch {
		case expectedMessages[0] != nil:
			if err := handleSingleHandshake(expectedMessages[0].data); err != nil {
				return err
			}
			c.state.localSequenceNumber++
		case expectedMessages[1] != nil:
			if err := handleSingleHandshake(expectedMessages[1].data); err != nil {
				return err
			}
		default:
			return nil // We have no messages we can handle yet
		}

		if err := c.currFlight.set(flight3); err != nil {
			return err
		}
	case flight3:
		expectedMessages := c.handshakeCache.pull(
			handshakeCachePullRule{handshakeTypeServerHello, false},
			handshakeCachePullRule{handshakeTypeCertificate, false},
			handshakeCachePullRule{handshakeTypeServerKeyExchange, false},
			handshakeCachePullRule{handshakeTypeCertificateRequest, false},
			handshakeCachePullRule{handshakeTypeServerHelloDone, false},
		)
		// We don't have enough data to even assert validity
		if expectedMessages[0] == nil {
			return nil
		}

		expectedSeqnum := expectedMessages[0].messageSequence
		for i, msg := range expectedMessages {
			switch {
			// handshakeMessageCertificateRequest can be nil, just make sure we have no gaps
			case i == 3 && msg == nil:
				continue
			case msg == nil:
				return nil // We don't have all messages yet, try again later
			case msg.messageSequence != expectedSeqnum:
				return nil // We have a gap, still waiting on messages
			}
			expectedSeqnum++
		}

		for _, msg := range expectedMessages {
			if msg != nil {
				if err := handleSingleHandshake(msg.data); err != nil {
					return err
				}
			}
		}
		c.state.localSequenceNumber++
		if err := c.currFlight.set(flight5); err != nil {
			return err
		}
	case flight5:
		expectedMessages := c.handshakeCache.pull(
			handshakeCachePullRule{handshakeTypeFinished, false},
		)

		if expectedMessages[0] == nil {
			return nil
		} else if err := handleSingleHandshake(expectedMessages[0].data); err != nil {
			return err
		}

		c.setLocalEpoch(1)
		c.state.localSequenceNumber = 1
		c.signalHandshakeComplete()
	default:
		return fmt.Errorf("client asked to handle unknown flight (%d)", c.currFlight.get())
	}

	return nil
}

func clientFlightHandler(c *Conn) (bool, error) {
	switch c.currFlight.get() {
	case flight1:
		c.log.Trace("flight1")
		fallthrough
	case flight3:
		c.log.Trace("flight3")
		c.lock.RLock()

		extensions := []extension{
			&extensionSupportedEllipticCurves{
				ellipticCurves: []namedCurve{namedCurveX25519, namedCurveP256},
			},
			&extensionSupportedPointFormats{
				pointFormats: []ellipticCurvePointFormat{ellipticCurvePointFormatUncompressed},
			},
			&extensionSupportedSignatureAlgorithms{
				signatureHashAlgorithms: []signatureHashAlgorithm{
					{HashAlgorithmSHA256, signatureAlgorithmECDSA},
					{HashAlgorithmSHA384, signatureAlgorithmECDSA},
					{HashAlgorithmSHA512, signatureAlgorithmECDSA},
					{HashAlgorithmSHA256, signatureAlgorithmRSA},
					{HashAlgorithmSHA384, signatureAlgorithmRSA},
					{HashAlgorithmSHA512, signatureAlgorithmRSA},
				},
			},
		}
		if len(c.localSRTPProtectionProfiles) > 0 {
			extensions = append(extensions, &extensionUseSRTP{
				protectionProfiles: c.localSRTPProtectionProfiles,
			})
		}

		c.log.Trace("-> ClientHello")
		c.internalSend(&recordLayer{
			recordLayerHeader: recordLayerHeader{
				sequenceNumber:  c.state.localSequenceNumber,
				protocolVersion: protocolVersion1_2,
			},
			content: &handshake{
				// sequenceNumber and messageSequence line up, may need to be re-evaluated
				handshakeHeader: handshakeHeader{
					messageSequence: uint16(c.state.localSequenceNumber),
				},
				handshakeMessage: &handshakeMessageClientHello{
					version:            protocolVersion1_2,
					cookie:             c.cookie,
					random:             c.state.localRandom,
					cipherSuites:       clientCipherSuites(),
					compressionMethods: defaultCompressionMethods,
					extensions:         extensions,
				}},
		}, false)
		c.lock.RUnlock()
	case flight5:
		c.log.Trace("flight5")
		// TODO: Better way to end handshake
		if c.getRemoteEpoch() != 0 && c.getLocalEpoch() == 1 {
			// Handshake is done
			return true, nil
		}

		c.lock.RLock()
		sequenceNumber := c.state.localSequenceNumber
		if c.remoteRequestedCertificate {
			c.internalSend(&recordLayer{
				recordLayerHeader: recordLayerHeader{
					sequenceNumber:  c.state.localSequenceNumber,
					protocolVersion: protocolVersion1_2,
				},
				content: &handshake{
					// sequenceNumber and messageSequence line up, may need to be re-evaluated
					handshakeHeader: handshakeHeader{
						messageSequence: uint16(c.state.localSequenceNumber),
					},
					handshakeMessage: &handshakeMessageCertificate{
						certificate: c.localCertificate,
					}},
			}, false)
			sequenceNumber++
		}

		c.internalSend(&recordLayer{
			recordLayerHeader: recordLayerHeader{
				sequenceNumber:  sequenceNumber,
				protocolVersion: protocolVersion1_2,
			},
			content: &handshake{
				// sequenceNumber and messageSequence line up, may need to be re-evaluated
				handshakeHeader: handshakeHeader{
					messageSequence: uint16(sequenceNumber),
				},
				handshakeMessage: &handshakeMessageClientKeyExchange{
					publicKey: c.localKeypair.publicKey,
				}},
		}, false)
		sequenceNumber++

		if c.remoteRequestedCertificate {
			if len(c.localCertificateVerify) == 0 {
				plainText := c.handshakeCache.pullAndMerge(
					handshakeCachePullRule{handshakeTypeClientHello, true},
					handshakeCachePullRule{handshakeTypeServerHello, false},
					handshakeCachePullRule{handshakeTypeCertificate, false},
					handshakeCachePullRule{handshakeTypeServerKeyExchange, false},
					handshakeCachePullRule{handshakeTypeCertificateRequest, false},
					handshakeCachePullRule{handshakeTypeServerHelloDone, false},
					handshakeCachePullRule{handshakeTypeCertificate, true},
					handshakeCachePullRule{handshakeTypeClientKeyExchange, true},
				)

				certVerify, err := generateCertificateVerify(plainText, c.localPrivateKey)
				if err != nil {
					return false, err
				}
				c.localCertificateVerify = certVerify
			}

			c.internalSend(&recordLayer{
				recordLayerHeader: recordLayerHeader{
					sequenceNumber:  sequenceNumber,
					protocolVersion: protocolVersion1_2,
				},
				content: &handshake{
					// sequenceNumber and messageSequence line up, may need to be re-evaluated
					handshakeHeader: handshakeHeader{
						messageSequence: uint16(sequenceNumber),
					},
					handshakeMessage: &handshakeMessageCertificateVerify{
						hashAlgorithm:      HashAlgorithmSHA256,
						signatureAlgorithm: signatureAlgorithmECDSA,
						signature:          c.localCertificateVerify,
					}},
			}, false)
			sequenceNumber++
		}

		c.internalSend(&recordLayer{
			recordLayerHeader: recordLayerHeader{
				sequenceNumber:  sequenceNumber,
				protocolVersion: protocolVersion1_2,
			},
			content: &changeCipherSpec{},
		}, false)

		if len(c.localVerifyData) == 0 {
			plainText := c.handshakeCache.pullAndMerge(
				handshakeCachePullRule{handshakeTypeClientHello, true},
				handshakeCachePullRule{handshakeTypeServerHello, false},
				handshakeCachePullRule{handshakeTypeCertificate, false},
				handshakeCachePullRule{handshakeTypeServerKeyExchange, false},
				handshakeCachePullRule{handshakeTypeCertificateRequest, false},
				handshakeCachePullRule{handshakeTypeServerHelloDone, false},
				handshakeCachePullRule{handshakeTypeCertificate, true},
				handshakeCachePullRule{handshakeTypeClientKeyExchange, true},
				handshakeCachePullRule{handshakeTypeCertificateVerify, true},
			)

			var err error
			c.localVerifyData, err = prfVerifyDataClient(c.state.masterSecret, plainText, c.state.cipherSuite.hashFunc())
			if err != nil {
				return false, err
			}
		}

		// TODO: Fix hard-coded epoch & sequenceNumber, taking retransmitting into account.
		c.internalSend(&recordLayer{
			recordLayerHeader: recordLayerHeader{
				epoch:           1,
				sequenceNumber:  0, // sequenceNumber restarts per epoch
				protocolVersion: protocolVersion1_2,
			},
			content: &handshake{
				// sequenceNumber and messageSequence line up, may need to be re-evaluated
				handshakeHeader: handshakeHeader{
					messageSequence: uint16(sequenceNumber), // KeyExchange + 1
				},
				handshakeMessage: &handshakeMessageFinished{
					verifyData: c.localVerifyData,
				}},
		}, true)
		c.lock.RUnlock()
	default:
		return false, fmt.Errorf("unhandled flight %s", c.currFlight.get())
	}
	return false, nil
}<|MERGE_RESOLUTION|>--- conflicted
+++ resolved
@@ -36,12 +36,8 @@
 			c.state.remoteRandom = h.random
 
 		case *handshakeMessageCertificate:
-<<<<<<< HEAD
 			c.log.Trace("<- Certificate")
-			c.remoteCertificate = h.certificate
-=======
 			c.state.remoteCertificate = h.certificate
->>>>>>> e63b39a9
 
 		case *handshakeMessageServerKeyExchange:
 			c.log.Trace("<- ServerKeyExchange")

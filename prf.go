--- conflicted
+++ resolved
@@ -2,11 +2,7 @@
 
 import ( //nolint:gci
 	"crypto/elliptic"
-<<<<<<< HEAD
 	"crypto/hmac" //nolint:gosec
-=======
-	"crypto/hmac"
->>>>>>> 0ffdc881
 	"encoding/binary"
 	"fmt"
 	"hash"
@@ -210,16 +206,9 @@
 	return prfVerifyData(masterSecret, handshakeBodies, prfVerifyDataServerLabel, h)
 }
 
-<<<<<<< HEAD
 // compute the MAC using hash SHA1/SHA256
 func prfMac(hash func() hash.Hash, epoch uint16, sequenceNumber uint64, contentType ContentType, protocolVersion ProtocolVersion, payload []byte, key []byte) ([]byte, error) {
 	h := hmac.New(hash, key)
-=======
-// compute the MAC using HMAC-SHA1
-func prfMac(epoch uint16, sequenceNumber uint64, contentType contentType, protocolVersion protocolVersion, payload []byte, key []byte, hf hashFunc) ([]byte, error) {
-	h := hmac.New(hf, key)
->>>>>>> 0ffdc881
-
 	msg := make([]byte, 13)
 
 	binary.BigEndian.PutUint16(msg, epoch)
